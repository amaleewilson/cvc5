--- conflicted
+++ resolved
@@ -1054,14 +1054,11 @@
     reason << "solveIntAsBV";
     return true;
   }
-<<<<<<< HEAD
-=======
   if (opts.smt.deepRestartMode != options::DeepRestartMode::NONE)
   {
     reason << "deep restarts";
     return true;
   }
->>>>>>> b8d319d5
   if (opts.parallel.computePartitions > 1)
   {
     reason << "compute partitions";
