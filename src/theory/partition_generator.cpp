/******************************************************************************
 * Top contributors (to current version):
 *   Amalee Wilson, Andrew Reynolds
 *
 * This file is part of the cvc5 project.
 *
 * Copyright (c) 2009-2023 by the authors listed in the file AUTHORS
 * in the top-level source directory and their institutional affiliations.
 * All rights reserved.  See the file COPYING in the top-level source
 * directory for licensing information.
 * ****************************************************************************
 *
 * PartitionGenerator for creating partitions.
 */

#include "theory/partition_generator.h"

#include <math.h>
#include <random>
#include <algorithm>

#include "expr/node_algorithm.h"
#include "expr/node_builder.h"
#include "options/parallel_options.h"
#include "prop/prop_engine.h"
#include "prop/theory_proxy.h"
#include "prop/zero_level_learner.h"
#include "theory/rewriter.h"
#include "theory/theory_engine.h"
#include "theory/theory_id.h"
#include "theory/theory_traits.h"

using namespace std;

namespace cvc5::internal {

namespace theory {
PartitionGenerator::PartitionGenerator(Env& env,
                                       TheoryEngine* theoryEngine,
                                       prop::PropEngine* propEngine)
    : TheoryEngineModule(env, theoryEngine, "PartitionGenerator"),
      d_numPartitions(options().parallel.computePartitions),
      d_numChecks(0),
      d_betweenChecks(0),
      d_numPartitionsSoFar(0),
      d_createdAnyPartitions(false),
      d_emittedAllPartitions(false)
{
  d_startTime = std::chrono::steady_clock::now();
  d_startTimeOfPreviousPartition = std::chrono::steady_clock::now();
  d_valuation = std::make_unique<Valuation>(theoryEngine);
  d_propEngine = propEngine;

  d_conflictSize = options().parallel.partitionConflictSize;
  if (!d_conflictSize)
  {
    d_conflictSize = static_cast<uint64_t>(log2(d_numPartitions));
  }
}

void PartitionGenerator::addLemmaLiteral(TrustNode toAdd)
{
  if (options().parallel.partitionStrategy
          == options::PartitionMode::LEMMA_CUBES
      || options().parallel.partitionStrategy
             == options::PartitionMode::LEMMA_DNCS)
  {
    Node n = toAdd.getNode();
    std::vector<Node> toVisit;
    toVisit.push_back(n);

    for (unsigned i = 0; i < toVisit.size(); ++i)
    {
      Node current = toVisit[i];
      // If current node is theory bool, visit the children.
      if (Theory::theoryOf(current) == THEORY_BOOL)
      {
        for (unsigned child = 0, childEnd = current.getNumChildren();
             child < childEnd;
             ++child)
        {
          auto childNode = current[child];
          // If we haven't seens the child, we should visit it.
          if (d_lemmaMap.count(childNode) == 0)
          {
            toVisit.push_back(childNode);
          }
          else
          {
            // If we have already seen this chld node, then it is not theory
            // bool, so we update its entry. No need to visit again.
            int new_count = d_lemmaMap[childNode] + 1; 
            d_lemmaMap.erase(childNode);
            d_lemmaMap.insert({childNode, new_count});
          }
        }
      }
      else
      {
        if (d_lemmaMap.count(current) == 0)
        {
          d_lemmaMap.insert({current, 1});
          d_lemmaLiterals.insert(current);
        }
        else
        {
          int new_count = d_lemmaMap[current] + 1;
          d_lemmaMap.erase(current);
          d_lemmaMap.insert({current, new_count});
        }
      }
    }
  }
}

// Some of this function may actually be redundant, but I was trying to be
// complete.
bool PartitionGenerator::isUnusable(Node n)
{
  const std::unordered_set<Kind, kind::KindHashFunction> skolemKinds = {
      kind::SKOLEM, kind::BOOLEAN_TERM_VARIABLE};
  const std::unordered_set<Kind, kind::KindHashFunction> unusableKinds = {
      kind::INST_CONSTANT};

  // Check if n is constant or contains unusable kinds.
  if (n.isConst() || expr::hasSubtermKinds(unusableKinds, n))
  {
    return true;
  }

  // Check if original has unusable kinds.
  Node originalN = SkolemManager::getOriginalForm(n);
  if (expr::hasSubtermKinds(unusableKinds, originalN))
  {
    return true;
  }

  // Get non negated versions before testing for bool expr.
  Node nonNegatedN = n.getKind() == kind::NOT ? n[0] : n;
  Node nonNegatedOriginal =
      originalN.getKind() == kind::NOT ? originalN[0] : originalN;

  // Check if this is a boolean expression
  if (Theory::theoryOf(nonNegatedN) == THEORY_BOOL
      || Theory::theoryOf(nonNegatedOriginal) == THEORY_BOOL)
  {
    return true;
  }

  // If the original form has skolems, then we cannot use it.
  if (expr::hasSubtermKinds(skolemKinds, n)
      && expr::hasSubtermKinds(skolemKinds, originalN))
  {
    return true;
  }

  return false;
}

void PartitionGenerator::usePriorityHeuristic(
    std::vector<Node>& unfilteredLiterals, std::vector<Node>& filteredLiterals)
{
  const std::unordered_set<Kind, kind::KindHashFunction> skolemKinds = {
      kind::SKOLEM, kind::BOOLEAN_TERM_VARIABLE};
  // We select literals / theory atoms with the following priority:
  // 1. The atom has no skolems and appears in the input.
  // 2. The original form has no skolems and appears in the input.
  // 3. The atom has no skolems and does not appear in the input.
  // 4. The original form has no skolems and does not appear in the input.
  // NOTE: we should probably experiment with these priorities.
  //       maybe do all permutations on a small subset of problems?
  //       seems annoying... but maybe I can make it an option.
  //       portfolio paritioning?

  std::vector<Node> inputNoSkolems;
  std::vector<Node> inputWithSkolems;
  std::vector<Node> notInputNoSkolems;
  std::vector<Node> notInputWithSkolems;

  for (const Node& n : unfilteredLiterals)
  {
    if (isUnusable(n))
    {
      continue;
    }

    Node originalN = SkolemManager::getOriginalForm(n);

    // A segfault is getting produced when we try to get the learned lit type
    // for the nodes with skolems (not all of them, but some of them.)
    modes::LearnedLitType nType = d_propEngine->getLiteralType(n);
    modes::LearnedLitType originalNType = d_propEngine->getLiteralType(originalN);

    // inputNoSkolems
    if (!expr::hasSubtermKinds(skolemKinds, n)
        && nType == modes::LEARNED_LIT_INPUT)
    {
      inputNoSkolems.push_back(n);
    }
    // inputWithSkolems
    else if (!expr::hasSubtermKinds(skolemKinds, originalN)
             && originalNType == modes::LEARNED_LIT_INPUT)
    {
      inputWithSkolems.push_back(originalN);
    }
    // notInputNoSkolems
    else if (!expr::hasSubtermKinds(skolemKinds, n))
    {
      notInputNoSkolems.push_back(n);
    }
    // notInputWithSkolems
    else if (!expr::hasSubtermKinds(skolemKinds, originalN))
    {
      notInputWithSkolems.push_back(originalN);
    }
    else
    {
      continue;
    }
  }

  // Here we sort the potential literals/atoms for splitting. 
  // TODO: Experiment with this ordering?
  for (auto candidateNode : inputNoSkolems)
  {
    filteredLiterals.push_back(candidateNode);
  }
  for (auto candidateNode : inputWithSkolems)
  {
    filteredLiterals.push_back(candidateNode);
  }
  for (auto candidateNode : notInputNoSkolems)
  {
    filteredLiterals.push_back(candidateNode);
  }
  for (auto candidateNode : notInputWithSkolems)
  {
    filteredLiterals.push_back(candidateNode);
  }
}

std::vector<Node> PartitionGenerator::collectLiterals(LiteralListType litType)
{
  std::vector<Node> filteredLiterals;
  std::vector<Node> unfilteredLiterals;
<<<<<<< HEAD

  // These kinds are used to filter out the types of literals we don't want.
  const std::unordered_set<Kind, kind::KindHashFunction> kinds = {
      kind::SKOLEM, kind::BOOLEAN_TERM_VARIABLE};
  const std::unordered_set<Kind, kind::KindHashFunction> unusableKinds = {
      kind::INST_CONSTANT};
=======
>>>>>>> e45b2891

  switch (litType)
  {
    case DECISION:
    {
      unfilteredLiterals = d_propEngine->getPropDecisions();
      break;
    }
    case HEAP:
    {
      unfilteredLiterals = d_propEngine->getPropOrderHeap();
      break;
    }
    case LEMMA:
    {
      std::vector<Node> lemmaNodes(d_lemmaLiterals.size());
      std::copy(
          d_lemmaLiterals.begin(), d_lemmaLiterals.end(), lemmaNodes.begin());
      unfilteredLiterals = lemmaNodes;
      break;
    }
    case ZLL:
    {
      unfilteredLiterals =
          d_propEngine->getLearnedZeroLevelLiterals(modes::LEARNED_LIT_INPUT);
      break;
    }
    default: return filteredLiterals;
  }

  if (litType == HEAP || litType == DECISION)
  {
    if (options().parallel.prioritizeLiterals)
    {
      usePriorityHeuristic(unfilteredLiterals, filteredLiterals);
    }
    else
    {
      for (const Node& n : unfilteredLiterals)
      {
        Node originalN = SkolemManager::getOriginalForm(n);
        if (isUnusable(n))
        {
          continue;
        }
        filteredLiterals.push_back(originalN);
      }
    }
  }
  else if (litType == LEMMA)
  {
    // Sort by frequency of the literal.
    std::sort(unfilteredLiterals.begin(),
              unfilteredLiterals.end(),
              [this](Node a, Node b) -> bool {
                return d_lemmaMap[a] > d_lemmaMap[b];
              });

    if (options().parallel.prioritizeLiterals)
    {
      // Need to use rewriter to avoid segfault issue here.
      Rewriter rewriter;
      std::vector<Node> rewritten;
      for (auto l : unfilteredLiterals)
      {
        rewritten.push_back(rewriter.rewrite(l));
      }
      usePriorityHeuristic(rewritten, filteredLiterals);
    }
    else
    {
      for (auto lit : unfilteredLiterals)
      {
        if (isUnusable(lit))
        {
          continue;
        }
        // Skip lemma literals that we have used.
        if (d_usedLemmaLiterals.count(lit) != 0)
        {
          continue;
        }
        filteredLiterals.push_back(SkolemManager::getOriginalForm(lit));
      }
    }
  }
  // else it must be zll
  else
  {
    // I'm pretty sure that these checks are unnecessary for ZLL.
    for (const Node& n : unfilteredLiterals)
    {
      Node originalN = SkolemManager::getOriginalForm(n);
<<<<<<< HEAD
      if (isUnusable(n))
=======
      modes::LearnedLitType nType = d_propEngine->getLiteralType(n);

      // If the literal is the not of some node, do the checks for the child
      // of the not instead of the not itself.
      Node original = originalN.getKind() == kind::NOT ? originalN[0] : originalN;

      // Filter out the types of literals we don't want.
      // Make sure the literal does not have a skolem in it.
      if (expr::hasSubtermKind(kind::SKOLEM, original)
          || !d_valuation->isSatLiteral(original)
          || Theory::theoryOf(original) == THEORY_BOOL || n.isConst()
          || nType != modes::LEARNED_LIT_INPUT
          || !d_valuation->isDecision(original))
>>>>>>> e45b2891
      {
        continue;
      }
      filteredLiterals.push_back(originalN);
    }
  }
  return filteredLiterals;
}

// Here we want to make sure that the proper number of partitions are emitted.
void PartitionGenerator::emitPendingPartitions(bool solved)
{
  if (!d_emittedAllPartitions)
  {
    bool emitZLL = options().parallel.appendLearnedLiteralsToCubes;
    if (options().parallel.useBackupCubes)
    {
      // If we have not emitted all partitions, then we need to
      // decide what partitions we will emit. The most straightforward
      // backup strategy is to cube on the available partitions.
      // Now this can be done in two ways: either we have enough DNCs
      // to cube on the DNCs themselves, or we don't, and we will cube on the
      // literals available in the first DNC. Note a major assumption here:
      // We are assuming that the number of literals in the first DNC is at
      // least log2 of the requested number of partitions, which is the default.
      // We will need to update this code to be more robust in the event that
      // the number of literals in the first DNC is less than log2 of the
      // requested number of partitions.

      std::vector<Node> literals;

      if (d_cubes.size() < d_conflictSize)
      {
        // Then we must cube on the literals in the first cube.
        size_t numChildren = d_cubes[0].getNumChildren();
        for (size_t i = 0; i < numChildren; ++i)
        {
          literals.push_back(d_cubes[0][i]);
        }
      }
      else
      {
        // Then we can cube on the cubes themselves.
        for (size_t i = 0; i < d_conflictSize; ++i)
        {
          literals.push_back(d_cubes[i]);
        }
      }

      uint64_t numVar = static_cast<uint64_t>(log2(d_numPartitions));
      if (literals.size() >= numVar)
      {
        // total number of cubes/rows
        size_t total = pow(2, numVar);

        // resultNodeLists is built column by column.
        std::vector<std::vector<Node> > resultNodeLists(total);

        // t is used to determine whether to push the node or its not_node.
        bool t = false;

<<<<<<< HEAD
        size_t numConsecutiveTF = total / 2;
        for (Node n : literals)
        {
          Node notN;
          if (n.getKind() != kind::NOT)
          {
            notN = n.notNode();
          }
          else if (n.getKind() == kind::NOT)
          {
            notN = n[0];
          }

          // loc tracks which row/cube we're on
          size_t loc = 0;
          for (size_t z = 0; z < total / numConsecutiveTF; ++z)
          {
            t = !t;
            for (size_t j = 0; j < numConsecutiveTF; ++j)
            {
              resultNodeLists[loc].push_back(t ? n : notN);
              ++loc;
            }
          }

          numConsecutiveTF = numConsecutiveTF / 2;
        }
        for (const std::vector<Node>& row : resultNodeLists)
        {
          Node conj = NodeManager::currentNM()->mkAnd(row);
          if (emitZLL)
          {
            std::vector<Node> zllLiterals = collectLiterals(ZLL);
            zllLiterals.push_back(conj);
            Node zllConj = NodeManager::currentNM()->mkAnd(zllLiterals);
            emitPartition(zllConj);
          }
          else
          {
            emitPartition(conj);
          }
        }
      }
      else
=======
      if (expr::hasSubtermKind(kind::SKOLEM, original)
          || !d_valuation->isSatLiteral(original)
          || Theory::theoryOf(original) == THEORY_BOOL || n.isConst())
>>>>>>> e45b2891
      {
        std::cout
            << "error: not enough children in first cube for backup strategy"
            << std::endl;
      }
    }
    // If not using backup cubing, then we just emit the partitions that we
    // have. If we have solved the partition, then we emit the partitions
    // available, but if not, then we must emit the final partition as well.
    else
    {
      if (solved)
      {
        // If solved, then we can just emit the partitions in d_dncs because
        // the final partition has already been solved by our current instance.
        if (emitZLL)
        {
          std::vector<Node> zllLiterals =
              d_propEngine->getLearnedZeroLevelLiterals(
                  modes::LEARNED_LIT_INPUT);

          // Add the ZLL literals to each of the partitions
          for (const auto& partition : d_dncs)
          {
            zllLiterals.push_back(partition);
            Node lemma = NodeManager::currentNM()->mkAnd(zllLiterals);
            emitPartition(lemma);
            zllLiterals.pop_back();
          }
        }
        else
        {
          for (const auto& partition : d_dncs)
          {
            emitPartition(partition);
          }
        }
      }
      else
      {
        // First, emit the first n-1 partitions.
        if (emitZLL)
        {
          std::vector<Node> zllLiterals =
              d_propEngine->getLearnedZeroLevelLiterals(
                  modes::LEARNED_LIT_INPUT);

          // Add the ZLL literals to each of the partitions
          for (const auto& partition : d_dncs)
          {
            zllLiterals.push_back(partition);
            Node lemma = NodeManager::currentNM()->mkAnd(zllLiterals);
            emitPartition(lemma);
            zllLiterals.pop_back();
          }
        }
        else
        {
          for (const auto& partition : d_dncs)
          {
            emitPartition(partition);
          }
        }

        // Now emit the final partition.
        vector<Node> nots;
        for (const Node& cube : d_cubes)
        {
          nots.push_back(cube.notNode());
        }

        Node finalPartition = NodeManager::currentNM()->mkAnd(nots);
        // Emit not(cube_one) and not(cube_two) and ... and not(cube_n-1)
        if (emitZLL)
        {
          std::vector<Node> zllLiterals =
              d_propEngine->getLearnedZeroLevelLiterals(
                  modes::LEARNED_LIT_INPUT);
          zllLiterals.push_back(finalPartition);
          Node zllFinalPartition = NodeManager::currentNM()->mkAnd(zllLiterals);
          emitPartition(zllFinalPartition);
        }
        else
        {
          emitPartition(finalPartition);
        }
      }
    }
  }
}

void PartitionGenerator::emitPartition(Node toEmit)
{
  *options().parallel.partitionsOut << toEmit << std::endl;
  ++d_numPartitionsSoFar;
  d_createdAnyPartitions = true;
}

Node PartitionGenerator::blockPath(TNode toBlock)
{
  // Now block the path in the search.
  Node lemma = toBlock.notNode();
  d_assertedLemmas.push_back(lemma);
  return lemma;
}

// Send lemma that is the negation of all previously asserted lemmas.
<<<<<<< HEAD
TrustNode PartitionGenerator::stopPartitioning()
{
  d_emittedAllPartitions = true;
  return TrustNode::mkTrustLemma(NodeManager::currentNM()->mkConst(false));
}

// For the DNC strategy, we make the following kinds of partitions:
// P1 =              C1 = l1_{1} & ... & l1_{d_conflictSize}
// P2 = !C1 &        C2 = l2_{1} & ... & l2_{d_conflictSize}
// P3 = !C1 & !C2 &  C3 = l3_{1} & ... & l3_{d_conflictSize}
// P4 = !C1 & !C2 & !C3
// Note that we want to simply collect the partitions until we get to the
// timeout or total number of requested partitions.
// Once we reach that point, we dump all the partitions.
TrustNode PartitionGenerator::makeDisjointNonCubePartitions(
    LiteralListType litType, bool emitZLL, bool timedOut, bool useTrailTail, bool randomize)
=======
Node PartitionGenerator::stopPartitioning() const
{
  return NodeManager::currentNM()->mkConst(false);
}

// This is the revised version of the old splitting strategy.
// Cubes look like the following:
// C1 = l1_{1} & .... & l1_{d_conflictSize}
// C2 = l2_{1} & .... & l2_{d_conflictSize}
// C3 = l3_{1} & .... & l3_{d_conflictSize}
// C4 = !C1 & !C2 & !C3
Node PartitionGenerator::makeRevisedPartitions(bool strict, bool emitZLL)
>>>>>>> e45b2891
{
  size_t conflictSize = d_conflictSize;
  if (options().parallel.progressiveDNCs)
  {
    size_t numPartitionsMade = d_cubes.size();
    size_t maxConflictSize = options().parallel.maxConflictSize;
    size_t minConflictSize = options().parallel.minConflictSize;
    size_t conflictSizeInterval = options().parallel.conflictSizeInterval;

    if ((numPartitionsMade * conflictSizeInterval) >= maxConflictSize)
    {
      conflictSize = minConflictSize;
    }
    else
    {
      conflictSize =
          maxConflictSize - (numPartitionsMade * conflictSizeInterval);
    }
  }

  // If we're not at the last cube
  if (d_numPartitionsSoFar < d_numPartitions - 1)
  {
    std::vector<Node> literals = collectLiterals(litType);

    // Make sure we have enough literals.
    // Conflict size can be set through options, but the default is log base 2
    // of the requested number of partitions.
    if (literals.size() < conflictSize)
    {
<<<<<<< HEAD
      if (options().parallel.takeWhatYouCan)
=======
      return Node::null();
    }

    literals.resize(d_conflictSize);
    // Make cube from literals
    Node conj = NodeManager::currentNM()->mkAnd(literals);

    // For the strict-cube strategy, cubes look like the following:
    // C1 =             l1_{1} & .... & l1_{d_conflictSize}
    // C2 = !C1 &       l2_{1} & .... & l2_{d_conflictSize}
    // C3 = !C1 & !C2 & l3_{1} & .... & l3_{d_conflictSize}
    // C4 = !C1 & !C2 & !C3
    if (strict)
    {
      vector<Node> toEmit;
      for (const Node& c : d_cubes) 
>>>>>>> e45b2891
      {
        if (literals.size() < options().parallel.minConflictSize)
        {
          return TrustNode::null();
        }
        // else continue
      }
      else
      {
        return TrustNode::null();
      }
    }
    else
    {
      if (useTrailTail)
      {
        std::vector<Node> tailLits(literals.end() - conflictSize,
                                   literals.end());
        literals = tailLits;
      }
      else if (randomize)
      {
        std::shuffle(literals.begin(), literals.end(), std::mt19937(std::random_device()()));
        literals.resize(conflictSize);
      }
      else
      {
        literals.resize(conflictSize);
      }
    }

    // Add literals to the seen list if we are using lemmas
    if (options().parallel.partitionStrategy
        == options::PartitionMode::LEMMA_DNCS)
    {
      for (auto l : literals)
      {
        d_usedLemmaLiterals.insert(l);
      }
    }
    // If clearing all lemmas between partitions, do so
    if (options().parallel.clearAllLemmas)
    {
      d_lemmaMap.clear();
      d_lemmaLiterals.clear();
    }

    // Make a cube from the literals
    Node conj = NodeManager::currentNM()->mkAnd(literals);

    // For the strict-cube strategy, cubes look like the following:
    // P1 =              C1 = l1_{1} & .... & l1_{d_conflictSize}
    // P2 = !C1 &        C2 = l2_{1} & .... & l2_{d_conflictSize}
    // P3 = !C1 & !C2 &  C3 = l3_{1} & .... & l3_{d_conflictSize}
    // P4 = !C1 & !C2 & !C3
    vector<Node> toEmit;
    // Collect negation of the previously used cubes.
    for (const Node& c : d_cubes)
    {
      toEmit.push_back(c.notNode());
    }
    toEmit.push_back(conj);
    Node dnc = NodeManager::currentNM()->mkAnd(toEmit);
    d_dncs.push_back(dnc);

    // just increment and don't actually output the partition yet
    d_numPartitionsSoFar++;

    // Add the conjunction to the list of cubes.
    d_cubes.push_back(conj);

    // Track that we have created at least one partition
    d_createdAnyPartitions = true;

    if (timedOut)
    {
      emitPendingPartitions(/*solved=*/false);
      return stopPartitioning();
    }

    return blockPath(conj);
  }
  // At the last cube
  else
  {
    // First, emit the first n-1 partitions.
    if (emitZLL)
    {
      std::vector<Node> zllLiterals =
          d_propEngine->getLearnedZeroLevelLiterals(modes::LEARNED_LIT_INPUT);

      // Add the ZLL literals to each of the partitions
      for (const auto& partition : d_dncs)
      {
        zllLiterals.push_back(partition);
        Node lemma = NodeManager::currentNM()->mkAnd(zllLiterals);
        emitPartition(lemma);
        zllLiterals.pop_back();
      }
    }
    else
    {
      for (const auto& partition : d_dncs)
      {
        emitPartition(partition);
      }
    }

    // Now emit the final partition.
    vector<Node> nots;
    for (const Node& cube : d_cubes)
    {
      nots.push_back(cube.notNode());
    }

    Node finalPartition = NodeManager::currentNM()->mkAnd(nots);
    // Emit not(cube_one) and not(cube_two) and ... and not(cube_n-1)
    if (emitZLL)
    {
      std::vector<Node> zllLiterals =
          d_propEngine->getLearnedZeroLevelLiterals(modes::LEARNED_LIT_INPUT);
      zllLiterals.push_back(finalPartition);
      Node zllFinalPartition = NodeManager::currentNM()->mkAnd(zllLiterals);
      emitPartition(zllFinalPartition);
    }
    else
    {
      emitPartition(finalPartition);
    }
    return stopPartitioning();
  }
}

<<<<<<< HEAD
TrustNode PartitionGenerator::makeCubePartitions(LiteralListType litType,
                                                 bool emitZLL,
                                                 bool useTrailTail,
                                                 bool randomize)
=======
Node PartitionGenerator::makeFullTrailPartitions(LiteralListType litType,
                                                 bool emitZLL)
>>>>>>> e45b2891
{
  std::vector<Node> literals = collectLiterals(litType);
  uint64_t numVar = static_cast<uint64_t>(log2(d_numPartitions));
  if (literals.size() >= numVar)
  {
    if (useTrailTail)
    {
      std::vector<Node> tailLits(literals.end() - numVar, literals.end());
      literals = tailLits;
    }
    else if (randomize)
    {
      std::shuffle(literals.begin(), literals.end(), std::mt19937(std::random_device()()));
      literals.resize(numVar);
    }
    else
    {
      literals.resize(numVar);
    }
    // This complicated thing is basically making a truth table
    // of with 2^numVar variable so that each row can be emitted as a
    // partition later. Each entry in resultNodeLists is a row corresponding
    // to a cube: resultNodeLists = {
    //   { l1,  l2}
    //   { l1, !l2}
    //   {!l1,  l2}
    //   {!l1, !l2} }

    // total number of cubes/rows
    size_t total = pow(2, numVar);

    // resultNodeLists is built column by column.
    std::vector<std::vector<Node> > resultNodeLists(total);

    // t is used to determine whether to push the node or its not_node.
    bool t = false;

    // numConsecutiveTF tracks how many times the node should be consectuively
    // true or false in a column.
    // For example, if numVar=3:
    // x y z
    // T T T
    // T T F
    // T F T
    // T F F
    // F T T
    // F T F
    // F F T
    // F F F
    // For the first column, numConsecutiveTF = 4, then 2 for the second
    // column, and 1 for the third column.
    size_t numConsecutiveTF = total / 2;
    for (Node n : literals)
    {
      Node notN;
      if (n.getKind() != kind::NOT)
      {
        notN = n.notNode();
      }
      else if (n.getKind() == kind::NOT)
      {
        notN = n[0];
      }

      // loc tracks which row/cube we're on
      size_t loc = 0;
      for (size_t z = 0; z < total / numConsecutiveTF; ++z)
      {
        t = !t;
        for (size_t j = 0; j < numConsecutiveTF; ++j)
        {
          resultNodeLists[loc].push_back(t ? n : notN);
          ++loc;
        }
      }

      numConsecutiveTF = numConsecutiveTF / 2;
    }
    for (const std::vector<Node>& row : resultNodeLists)
    {
      Node conj = NodeManager::currentNM()->mkAnd(row);
      if (emitZLL)
      {
        std::vector<Node> zllLiterals = collectLiterals(ZLL);
        zllLiterals.push_back(conj);
        Node zllConj = NodeManager::currentNM()->mkAnd(zllLiterals);
        emitPartition(zllConj);
      }
      else
      {
        emitPartition(conj);
      }
    }
    return stopPartitioning();
  }
  return TrustNode::null();
}

TrustNode PartitionGenerator::makeTwoPartitions(LiteralListType litType,
                                                 bool emitZLL,
                                                 bool useTrailTail,
                                                 bool randomize)
{
  std::vector<Node> literals = collectLiterals(litType);
  uint64_t numVar = static_cast<uint64_t>(d_numPartitions/2);
  if (literals.size() >= numVar)
  {
    if (useTrailTail)
    {
      std::vector<Node> tailLits(literals.end() - numVar, literals.end());
      literals = tailLits;
    }
    else if (randomize)
    {
      std::shuffle(literals.begin(), literals.end(), std::mt19937(std::random_device()()));
      literals.resize(numVar);
    }
    else
    {
      literals.resize(numVar);
    }

    // for each literal, emit its positive and negative version
    for (Node n : literals)
    {
      Node notN;
      if (n.getKind() != kind::NOT)
      {
        notN = n.notNode();
      }
      else if (n.getKind() == kind::NOT)
      {
        notN = n[0];
      } 
      emitPartition(n);
      emitPartition(notN);
    }
    return stopPartitioning();
  }
  return Node::null();
}

void PartitionGenerator::check(Theory::Effort e)
{
  if ((options().parallel.partitionCheck == options::CheckMode::FULL
       && !Theory::fullEffort(e))
      || (options().parallel.computePartitions < 2))
  {
    return;
  }

  auto now = std::chrono::steady_clock::now();
  std::chrono::duration<double> totalElapsedTime = now - d_startTime;
  std::chrono::duration<double> interElapsedTime =
      now - d_startTimeOfPreviousPartition;
  bool startTimeExceeded =
      totalElapsedTime.count() >= options().parallel.partitionStartTime;
  bool interTimeExceeded =
      interElapsedTime.count() >= options().parallel.partitionTimeInterval;
  bool timeOutExceeded =
      totalElapsedTime.count() >= options().parallel.partitionTimeLimit;

  // When using time limits, we partition if the partition start time is
  // exceeded and no partitions have been made, or when at least one partition
  // has been created and the inter-partition time limit has been exceeded
  bool timeToPartition = ((d_createdAnyPartitions && interTimeExceeded)
                          || (!d_createdAnyPartitions && startTimeExceeded));

  d_numChecks = d_numChecks + 1;
  d_betweenChecks = d_betweenChecks + 1;
  bool checkLimitExceeded =
      ((d_createdAnyPartitions
        && d_betweenChecks >= options().parallel.checksBetweenPartitions)
       || (!d_createdAnyPartitions
           && d_numChecks >= options().parallel.checksBeforePartitioning));

  switch (options().parallel.partitionWhen)
  {
<<<<<<< HEAD
    case options::PartitionWhenMode::TLIMIT:
    {
      if (!timeToPartition)
      {
        return TrustNode::null();
      }
      // Otherwise, we partition.
      break;
    }
    case options::PartitionWhenMode::CLIMIT:
    {
      if (!checkLimitExceeded)
      {
        return TrustNode::null();
      }
      break;
    }
    case options::PartitionWhenMode::TLIMIT_CBACKUP:
    {
      if (!checkLimitExceeded)
      {
        if (!timeToPartition)
        {
          return TrustNode::null();
        }
      }
      break;
    }
    case options::PartitionWhenMode::CLIMIT_TBACKUP:
    {
      if (!timeToPartition)
      {
        if (!checkLimitExceeded)
        {
          return TrustNode::null();
        }
      }
      break;
    }
=======
    return;
>>>>>>> e45b2891
  }

  // Reset betweenChecks
  d_betweenChecks = 0;

<<<<<<< HEAD
  // Reset start time of previous partition
  d_startTimeOfPreviousPartition = std::chrono::steady_clock::now();

=======
  Node lem;
>>>>>>> e45b2891
  bool emitZLL = options().parallel.appendLearnedLiteralsToCubes;
  bool useTail = options().parallel.useTail;
  bool randomize = options().parallel.randomPartitioning;
  switch (options().parallel.partitionStrategy)
  {
<<<<<<< HEAD
    case options::PartitionMode::DECISION_CUBES:
      return makeCubePartitions(/*litType=*/DECISION, emitZLL, useTail, randomize);
    case options::PartitionMode::DECISION_TWO:
      return makeTwoPartitions(/*litType=*/DECISION, emitZLL, useTail, randomize);
    case options::PartitionMode::HEAP_CUBES:
      return makeCubePartitions(/*litType=*/HEAP, emitZLL, useTail, randomize);
    case options::PartitionMode::LEMMA_CUBES:
      return makeCubePartitions(/*litType=*/LEMMA, emitZLL, useTail, randomize);
    case options::PartitionMode::DECISION_DNCS:
      return makeDisjointNonCubePartitions(
          /*litType=*/DECISION, emitZLL, timeOutExceeded, useTail, randomize);
    case options::PartitionMode::HEAP_DNCS:
      return makeDisjointNonCubePartitions(
          /*litType=*/HEAP, emitZLL, timeOutExceeded, useTail, randomize);
    case options::PartitionMode::LEMMA_DNCS:
      return makeDisjointNonCubePartitions(
          /*litType=*/LEMMA, emitZLL, timeOutExceeded, useTail, randomize);
    default: return TrustNode::null();
=======
    case options::PartitionMode::HEAP_TRAIL:
      lem = makeFullTrailPartitions(/*litType=*/HEAP, emitZLL);
      break;
    case options::PartitionMode::DECISION_TRAIL:
      lem = makeFullTrailPartitions(/*litType=*/DECISION, emitZLL);
      break;
    case options::PartitionMode::STRICT_CUBE:
      lem = makeRevisedPartitions(/*strict=*/true, emitZLL);
      break;
    case options::PartitionMode::REVISED:
      lem = makeRevisedPartitions(/*strict=*/false, emitZLL);
      break;
    default: return;
  }
  // send the lemma if it exists
  if (!lem.isNull())
  {
    d_out.lemma(lem);
>>>>>>> e45b2891
  }
}

}  // namespace theory
}  // namespace cvc5::internal<|MERGE_RESOLUTION|>--- conflicted
+++ resolved
@@ -243,15 +243,12 @@
 {
   std::vector<Node> filteredLiterals;
   std::vector<Node> unfilteredLiterals;
-<<<<<<< HEAD
 
   // These kinds are used to filter out the types of literals we don't want.
   const std::unordered_set<Kind, kind::KindHashFunction> kinds = {
       kind::SKOLEM, kind::BOOLEAN_TERM_VARIABLE};
   const std::unordered_set<Kind, kind::KindHashFunction> unusableKinds = {
       kind::INST_CONSTANT};
-=======
->>>>>>> e45b2891
 
   switch (litType)
   {
@@ -345,23 +342,7 @@
     for (const Node& n : unfilteredLiterals)
     {
       Node originalN = SkolemManager::getOriginalForm(n);
-<<<<<<< HEAD
       if (isUnusable(n))
-=======
-      modes::LearnedLitType nType = d_propEngine->getLiteralType(n);
-
-      // If the literal is the not of some node, do the checks for the child
-      // of the not instead of the not itself.
-      Node original = originalN.getKind() == kind::NOT ? originalN[0] : originalN;
-
-      // Filter out the types of literals we don't want.
-      // Make sure the literal does not have a skolem in it.
-      if (expr::hasSubtermKind(kind::SKOLEM, original)
-          || !d_valuation->isSatLiteral(original)
-          || Theory::theoryOf(original) == THEORY_BOOL || n.isConst()
-          || nType != modes::LEARNED_LIT_INPUT
-          || !d_valuation->isDecision(original))
->>>>>>> e45b2891
       {
         continue;
       }
@@ -423,7 +404,6 @@
         // t is used to determine whether to push the node or its not_node.
         bool t = false;
 
-<<<<<<< HEAD
         size_t numConsecutiveTF = total / 2;
         for (Node n : literals)
         {
@@ -468,11 +448,6 @@
         }
       }
       else
-=======
-      if (expr::hasSubtermKind(kind::SKOLEM, original)
-          || !d_valuation->isSatLiteral(original)
-          || Theory::theoryOf(original) == THEORY_BOOL || n.isConst())
->>>>>>> e45b2891
       {
         std::cout
             << "error: not enough children in first cube for backup strategy"
@@ -580,7 +555,6 @@
 }
 
 // Send lemma that is the negation of all previously asserted lemmas.
-<<<<<<< HEAD
 TrustNode PartitionGenerator::stopPartitioning()
 {
   d_emittedAllPartitions = true;
@@ -597,20 +571,6 @@
 // Once we reach that point, we dump all the partitions.
 TrustNode PartitionGenerator::makeDisjointNonCubePartitions(
     LiteralListType litType, bool emitZLL, bool timedOut, bool useTrailTail, bool randomize)
-=======
-Node PartitionGenerator::stopPartitioning() const
-{
-  return NodeManager::currentNM()->mkConst(false);
-}
-
-// This is the revised version of the old splitting strategy.
-// Cubes look like the following:
-// C1 = l1_{1} & .... & l1_{d_conflictSize}
-// C2 = l2_{1} & .... & l2_{d_conflictSize}
-// C3 = l3_{1} & .... & l3_{d_conflictSize}
-// C4 = !C1 & !C2 & !C3
-Node PartitionGenerator::makeRevisedPartitions(bool strict, bool emitZLL)
->>>>>>> e45b2891
 {
   size_t conflictSize = d_conflictSize;
   if (options().parallel.progressiveDNCs)
@@ -641,26 +601,7 @@
     // of the requested number of partitions.
     if (literals.size() < conflictSize)
     {
-<<<<<<< HEAD
       if (options().parallel.takeWhatYouCan)
-=======
-      return Node::null();
-    }
-
-    literals.resize(d_conflictSize);
-    // Make cube from literals
-    Node conj = NodeManager::currentNM()->mkAnd(literals);
-
-    // For the strict-cube strategy, cubes look like the following:
-    // C1 =             l1_{1} & .... & l1_{d_conflictSize}
-    // C2 = !C1 &       l2_{1} & .... & l2_{d_conflictSize}
-    // C3 = !C1 & !C2 & l3_{1} & .... & l3_{d_conflictSize}
-    // C4 = !C1 & !C2 & !C3
-    if (strict)
-    {
-      vector<Node> toEmit;
-      for (const Node& c : d_cubes) 
->>>>>>> e45b2891
       {
         if (literals.size() < options().parallel.minConflictSize)
         {
@@ -794,15 +735,10 @@
   }
 }
 
-<<<<<<< HEAD
 TrustNode PartitionGenerator::makeCubePartitions(LiteralListType litType,
                                                  bool emitZLL,
                                                  bool useTrailTail,
                                                  bool randomize)
-=======
-Node PartitionGenerator::makeFullTrailPartitions(LiteralListType litType,
-                                                 bool emitZLL)
->>>>>>> e45b2891
 {
   std::vector<Node> literals = collectLiterals(litType);
   uint64_t numVar = static_cast<uint64_t>(log2(d_numPartitions));
@@ -898,7 +834,7 @@
     }
     return stopPartitioning();
   }
-  return TrustNode::null();
+  return Node::null();
 }
 
 TrustNode PartitionGenerator::makeTwoPartitions(LiteralListType litType,
@@ -942,10 +878,10 @@
     }
     return stopPartitioning();
   }
-  return Node::null();
-}
-
-void PartitionGenerator::check(Theory::Effort e)
+  return TrustNode::null();
+}
+
+TrustNode PartitionGenerator::check(Theory::Effort e)
 {
   if ((options().parallel.partitionCheck == options::CheckMode::FULL
        && !Theory::fullEffort(e))
@@ -981,7 +917,6 @@
 
   switch (options().parallel.partitionWhen)
   {
-<<<<<<< HEAD
     case options::PartitionWhenMode::TLIMIT:
     {
       if (!timeToPartition)
@@ -1021,27 +956,19 @@
       }
       break;
     }
-=======
-    return;
->>>>>>> e45b2891
   }
 
   // Reset betweenChecks
   d_betweenChecks = 0;
 
-<<<<<<< HEAD
   // Reset start time of previous partition
   d_startTimeOfPreviousPartition = std::chrono::steady_clock::now();
 
-=======
-  Node lem;
->>>>>>> e45b2891
   bool emitZLL = options().parallel.appendLearnedLiteralsToCubes;
   bool useTail = options().parallel.useTail;
   bool randomize = options().parallel.randomPartitioning;
   switch (options().parallel.partitionStrategy)
   {
-<<<<<<< HEAD
     case options::PartitionMode::DECISION_CUBES:
       return makeCubePartitions(/*litType=*/DECISION, emitZLL, useTail, randomize);
     case options::PartitionMode::DECISION_TWO:
@@ -1060,26 +987,6 @@
       return makeDisjointNonCubePartitions(
           /*litType=*/LEMMA, emitZLL, timeOutExceeded, useTail, randomize);
     default: return TrustNode::null();
-=======
-    case options::PartitionMode::HEAP_TRAIL:
-      lem = makeFullTrailPartitions(/*litType=*/HEAP, emitZLL);
-      break;
-    case options::PartitionMode::DECISION_TRAIL:
-      lem = makeFullTrailPartitions(/*litType=*/DECISION, emitZLL);
-      break;
-    case options::PartitionMode::STRICT_CUBE:
-      lem = makeRevisedPartitions(/*strict=*/true, emitZLL);
-      break;
-    case options::PartitionMode::REVISED:
-      lem = makeRevisedPartitions(/*strict=*/false, emitZLL);
-      break;
-    default: return;
-  }
-  // send the lemma if it exists
-  if (!lem.isNull())
-  {
-    d_out.lemma(lem);
->>>>>>> e45b2891
   }
 }
 
