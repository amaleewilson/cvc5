--- conflicted
+++ resolved
@@ -59,6 +59,16 @@
    */
   void emitPendingPartitions(bool solved);
 
+  /**
+   * Add the literals from the toAdd Node to our list of literals from lemmas.
+   */
+  void addLemmaLiteral(TrustNode toAdd);
+
+  /**
+   * Emit any pending partitions that were not emitted during solving.
+   */
+  void emitPendingPartitions(bool solved);
+
  private:
   /* LiteralListType is used to specify where to pull literals from when calling
    * collectLiterals. HEAP for the order_heap in the SAT solver, DECISION for
@@ -85,15 +95,11 @@
    * emitZLL is set to true, then zero-level learned literals will be appended
    * to the cubes.
    */
-<<<<<<< HEAD
   TrustNode makeDisjointNonCubePartitions(LiteralListType litType,
                                           bool emitZLL,
                                           bool timedOut,
                                           bool useTrailTail,
                                           bool randomize);
-=======
-  Node makeRevisedPartitions(bool strict, bool emitZLL);
->>>>>>> e45b2891
 
   /**
    * Partition by taking a list of literals and emitting mutually exclusive
@@ -105,7 +111,6 @@
    * If emitZLL is set to true, then zero-level learned literals will be
    * appended to the cubes.
    */
-<<<<<<< HEAD
   TrustNode makeCubePartitions(LiteralListType litType,
                                bool emitZLL,
                                bool useTrailTail,
@@ -115,9 +120,6 @@
                                bool emitZLL,
                                bool useTrailTail,
                                bool randomize);
-=======
-  Node makeFullTrailPartitions(LiteralListType litType, bool emitZLL);
->>>>>>> e45b2891
 
   /**
    * Generate a lemma that is the negation of toBlock which ultimately blocks
@@ -128,11 +130,7 @@
   /**
    * Stop partitioning and return unsat.
    */
-<<<<<<< HEAD
   TrustNode stopPartitioning();
-=======
-  Node stopPartitioning() const;
->>>>>>> e45b2891
 
   /**
    * Get a list of literals.
