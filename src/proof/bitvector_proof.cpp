/*********************                                                        */
/*! \file bitvector_proof.cpp
 ** \verbatim
 ** Top contributors (to current version):
 **   Liana Hadarean, Guy Katz, Tim King
 ** This file is part of the CVC4 project.
 ** Copyright (c) 2009-2016 by the authors listed in the file AUTHORS
 ** in the top-level source directory) and their institutional affiliations.
 ** All rights reserved.  See the file COPYING in the top-level source
 ** directory for licensing information.\endverbatim
 **
 ** [[ Add lengthier description here ]]

 ** \todo document this file

**/

<<<<<<< HEAD
#include "proof/bitvector_proof.h"
#include "options/bv_options.h"
#include "proof/clause_id.h"
=======
#include "options/bv_options.h"
#include "proof/array_proof.h"
#include "proof/bitvector_proof.h"
#include "proof/clause_id.h"
#include "proof/proof_output_channel.h"
>>>>>>> a58abbe7
#include "proof/proof_utils.h"
#include "proof/sat_proof_implementation.h"
#include "prop/bvminisat/bvminisat.h"
#include "theory/bv/bitblaster_template.h"
#include "theory/bv/theory_bv.h"
#include "theory/bv/theory_bv_rewrite_rules.h"

using namespace CVC4::theory;
using namespace CVC4::theory::bv;

namespace CVC4 {

BitVectorProof::BitVectorProof(theory::bv::TheoryBV* bv, TheoryProofEngine* proofEngine)
  : TheoryProof(bv, proofEngine)
  , d_declarations()
  , d_seenBBTerms()
  , d_bbTerms()
  , d_bbAtoms()
  , d_resolutionProof(NULL)
  , d_cnfProof(NULL)
  , d_bitblaster(NULL)
{}

void BitVectorProof::initSatProof(CVC4::BVMinisat::Solver* solver) {
  Assert (d_resolutionProof == NULL);
  d_resolutionProof = new LFSCBVSatProof(solver, "bb", true);
}

void BitVectorProof::initCnfProof(prop::CnfStream* cnfStream,
                                  context::Context* cnf) {
  Assert (d_cnfProof == NULL);
  d_cnfProof = new LFSCCnfProof(cnfStream, cnf, "bb");
  Assert (d_resolutionProof != NULL);
  d_resolutionProof->setCnfProof(d_cnfProof);

  // true and false have to be setup in a special way
  Node true_node = NodeManager::currentNM()->mkConst<bool>(true);
  Node false_node = NodeManager::currentNM()->mkConst<bool>(false).notNode();

  d_cnfProof->pushCurrentAssertion(true_node);
  d_cnfProof->pushCurrentDefinition(true_node);
  d_cnfProof->registerConvertedClause(d_resolutionProof->getTrueUnit());
  d_cnfProof->popCurrentAssertion();
  d_cnfProof->popCurrentDefinition();

  d_cnfProof->pushCurrentAssertion(false_node);
  d_cnfProof->pushCurrentDefinition(false_node);
  d_cnfProof->registerConvertedClause(d_resolutionProof->getFalseUnit());
  d_cnfProof->popCurrentAssertion();
  d_cnfProof->popCurrentDefinition();
}

void BitVectorProof::setBitblaster(bv::TBitblaster<Node>* bb) {
  Assert (d_bitblaster == NULL);
  d_bitblaster = bb;
}

BVSatProof* BitVectorProof::getSatProof() {
  Assert (d_resolutionProof != NULL);
  return d_resolutionProof;
}

void BitVectorProof::registerTermBB(Expr term) {
  Debug("pf::bv") << "BitVectorProof::registerTermBB( " << term << " )" << std::endl;

  if (d_seenBBTerms.find(term) != d_seenBBTerms.end())
    return;

  d_seenBBTerms.insert(term);
  d_bbTerms.push_back(term);

  // If this term gets used in the final proof, we will want to register it. However,
  // we don't know this at this point; and when the theory proof engine sees it, if it belongs
  // to another theory, it won't register it with this proof. So, we need to tell the
  // engine to inform us.

  if (theory::Theory::theoryOf(term) != theory::THEORY_BV) {
    Debug("pf::bv") << "\tMarking term " << term << " for future BV registration" << std::endl;
    d_proofEngine->markTermForFutureRegistration(term, theory::THEORY_BV);
  }
}

void BitVectorProof::registerAtomBB(Expr atom, Expr atom_bb) {
  Debug("pf::bv") << "BitVectorProof::registerAtomBB( " << atom << ", " << atom_bb << " )" << std::endl;

  Expr def = atom.iffExpr(atom_bb);
  d_bbAtoms.insert(std::make_pair(atom, def));
  registerTerm(atom);

  // Register the atom's terms for bitblasting
  registerTermBB(atom[0]);
  registerTermBB(atom[1]);
}

void BitVectorProof::registerTerm(Expr term) {
  Debug("pf::bv") << "BitVectorProof::registerTerm( " << term << " )" << std::endl;

  d_usedBB.insert(term);

  if (Theory::isLeafOf(term, theory::THEORY_BV) &&
      !term.isConst()) {
    d_declarations.insert(term);
  }

  Debug("pf::bv") << "Going to register children: " << std::endl;
  for (unsigned i = 0; i < term.getNumChildren(); ++i) {
    Debug("pf::bv") << "\t" << term[i] << std::endl;
  }

  // don't care about parametric operators for bv?
  for (unsigned i = 0; i < term.getNumChildren(); ++i) {
     d_proofEngine->registerTerm(term[i]);
  }
}

std::string BitVectorProof::getBBTermName(Expr expr) {
  Debug("pf::bv") << "BitVectorProof::getBBTermName( " << expr << " ) = bt" << expr.getId() << std::endl;
  std::ostringstream os;
  os << "bt"<< expr.getId();
  return os.str();
}

void BitVectorProof::startBVConflict(CVC4::BVMinisat::Solver::TCRef cr) {
  d_resolutionProof->startResChain(cr);
}

void BitVectorProof::startBVConflict(CVC4::BVMinisat::Solver::TLit lit) {
  d_resolutionProof->startResChain(lit);
}

void BitVectorProof::endBVConflict(const CVC4::BVMinisat::Solver::TLitVec& confl) {
  Debug("pf::bv") << "BitVectorProof::endBVConflict called" << std::endl;

  std::vector<Expr> expr_confl;
  for (int i = 0; i < confl.size(); ++i) {
    prop::SatLiteral lit = prop::BVMinisatSatSolver::toSatLiteral(confl[i]);
    Expr atom = d_cnfProof->getAtom(lit.getSatVariable()).toExpr();
    Expr expr_lit = lit.isNegated() ? atom.notExpr() : atom;
    expr_confl.push_back(expr_lit);
  }

  Expr conflict = utils::mkSortedExpr(kind::OR, expr_confl);
  Debug("pf::bv") << "Make conflict for " << conflict << std::endl;

  if (d_bbConflictMap.find(conflict) != d_bbConflictMap.end()) {
    Debug("pf::bv") << "Abort...already conflict for " << conflict << std::endl;
    // This can only happen when we have eager explanations in the bv solver
    // if we don't get to propagate p before ~p is already asserted
    d_resolutionProof->cancelResChain();
    return;
  }

  // we don't need to check for uniqueness in the sat solver then
  ClauseId clause_id = d_resolutionProof->registerAssumptionConflict(confl);
  d_bbConflictMap[conflict] = clause_id;
  d_resolutionProof->endResChain(clause_id);
<<<<<<< HEAD
  Debug("pf::bv") << "BitVectorProof::endBVConflict id"<<clause_id<< " => " << conflict << "\n";
=======
  Debug("pf::bv") << "BitVectorProof::endBVConflict id" <<clause_id<< " => " << conflict << "\n";
>>>>>>> a58abbe7
  d_isAssumptionConflict = false;
}

void BitVectorProof::finalizeConflicts(std::vector<Expr>& conflicts) {

  if (options::bitblastMode() == theory::bv::BITBLAST_MODE_EAGER) {
    Debug("pf::bv") << "Construct full proof." << std::endl;
    d_resolutionProof->constructProof();
    return;
  }

  for (unsigned i = 0; i < conflicts.size(); ++i) {
    Expr confl = conflicts[i];
<<<<<<< HEAD
    Debug("pf::bv") << "Finalize conflict " << confl << std::endl;
    //Assert (d_bbConflictMap.find(confl) != d_bbConflictMap.end());
    if(d_bbConflictMap.find(confl) != d_bbConflictMap.end()){
      ClauseId id = d_bbConflictMap[confl];
      d_resolutionProof->collectClauses(id);
    }else{
      Debug("pf::bv") << "Do not collect clauses for " << confl << std::endl;
    }
  }
}

void LFSCBitVectorProof::printOwnedTerm(Expr term, std::ostream& os, const LetMap& map) {
=======
    Debug("pf::bv") << "Finalize conflict #" << i << ": " << confl << std::endl;

    // Special case: if the conflict has a (true) or a (not false) in it, it is trivial...
    bool ignoreConflict = false;
    if ((confl.isConst() && confl.getConst<bool>()) ||
        (confl.getKind() == kind::NOT && confl[0].isConst() && !confl[0].getConst<bool>())) {
      ignoreConflict = true;
    } else if (confl.getKind() == kind::OR) {
      for (unsigned k = 0; k < confl.getNumChildren(); ++k) {
        if ((confl[k].isConst() && confl[k].getConst<bool>()) ||
            (confl[k].getKind() == kind::NOT && confl[k][0].isConst() && !confl[k][0].getConst<bool>())) {
          ignoreConflict = true;
        }
      }
    }
    if (ignoreConflict) {
      Debug("pf::bv") << "Ignoring conflict due to (true) or (not false)" << std::endl;
      continue;
    }

    if (d_bbConflictMap.find(confl) != d_bbConflictMap.end()) {
      ClauseId id = d_bbConflictMap[confl];
      d_resolutionProof->collectClauses(id);
    } else {
      // There is no exact match for our conflict, but maybe it is a subset of another conflict
      ExprToClauseId::const_iterator it;
      bool matchFound = false;
      for (it = d_bbConflictMap.begin(); it != d_bbConflictMap.end(); ++it) {
        Expr possibleMatch = it->first;
        if (possibleMatch.getKind() != kind::OR) {
          // This is a single-node conflict. If this node is in the conflict we're trying to prove,
          // we have a match.
          for (unsigned k = 0; k < confl.getNumChildren(); ++k) {
            if (confl[k] == possibleMatch) {
              matchFound = true;
              d_resolutionProof->collectClauses(it->second);
              break;
            }
          }
        } else {
          if (possibleMatch.getNumChildren() > confl.getNumChildren())
            continue;

          unsigned k = 0;
          bool matching = true;
          for (unsigned j = 0; j < possibleMatch.getNumChildren(); ++j) {
            // j is the index in possibleMatch
            // k is the index in confl
            while (k < confl.getNumChildren() && confl[k] != possibleMatch[j]) {
              ++k;
            }
            if (k == confl.getNumChildren()) {
              // We couldn't find a match for possibleMatch[j], so not a match
              matching = false;
              break;
            }
          }

          if (matching) {
            Debug("pf::bv") << "Collecting info from a sub-conflict" << std::endl;
            d_resolutionProof->collectClauses(it->second);
            matchFound = true;
            break;
          }
        }
      }

      if (!matchFound) {
        Debug("pf::bv") << "Do not collect clauses for " << confl << std::endl
                        << "Dumping existing conflicts:" << std::endl;

        i = 0;
        for (it = d_bbConflictMap.begin(); it != d_bbConflictMap.end(); ++it) {
          ++i;
          Debug("pf::bv") << "\tConflict #" << i << ": " << it->first << std::endl;
        }

        Unreachable();
      }
    }
  }
}

void LFSCBitVectorProof::printOwnedTerm(Expr term, std::ostream& os, const ProofLetMap& map) {
>>>>>>> a58abbe7
  Debug("pf::bv") << std::endl << "(pf::bv) LFSCBitVectorProof::printOwnedTerm( " << term << " ), theory is: "
                  << Theory::theoryOf(term) << std::endl;

  Assert (Theory::theoryOf(term) == THEORY_BV);

  // peel off eager bit-blasting trick
  if (term.getKind() == kind::BITVECTOR_EAGER_ATOM) {
    d_proofEngine->printBoundTerm(term[0], os, map);
    return;
  }

  switch (term.getKind()) {
  case kind::CONST_BITVECTOR : {
    printConstant(term, os);
    return;
  }
  case kind::BITVECTOR_AND :
  case kind::BITVECTOR_OR :
  case kind::BITVECTOR_XOR :
  case kind::BITVECTOR_NAND :
  case kind::BITVECTOR_NOR :
  case kind::BITVECTOR_XNOR :
  case kind::BITVECTOR_COMP :
  case kind::BITVECTOR_MULT :
  case kind::BITVECTOR_PLUS :
  case kind::BITVECTOR_SUB :
  case kind::BITVECTOR_UDIV :
  case kind::BITVECTOR_UREM :
  case kind::BITVECTOR_UDIV_TOTAL :
  case kind::BITVECTOR_UREM_TOTAL :
  case kind::BITVECTOR_SDIV :
  case kind::BITVECTOR_SREM :
  case kind::BITVECTOR_SMOD :
  case kind::BITVECTOR_SHL :
  case kind::BITVECTOR_LSHR :
  case kind::BITVECTOR_ASHR :
  case kind::BITVECTOR_CONCAT : {
    printOperatorNary(term, os, map);
    return;
  }
  case kind::BITVECTOR_NEG :
  case kind::BITVECTOR_NOT :
  case kind::BITVECTOR_ROTATE_LEFT :
  case kind::BITVECTOR_ROTATE_RIGHT : {
    printOperatorUnary(term, os, map);
    return;
  }
  case kind::EQUAL :
  case kind::BITVECTOR_ULT :
  case kind::BITVECTOR_ULE :
  case kind::BITVECTOR_UGT :
  case kind::BITVECTOR_UGE :
  case kind::BITVECTOR_SLT :
  case kind::BITVECTOR_SLE :
  case kind::BITVECTOR_SGT :
  case kind::BITVECTOR_SGE : {
    printPredicate(term, os, map);
    return;
  }
  case kind::BITVECTOR_EXTRACT :
  case kind::BITVECTOR_REPEAT :
  case kind::BITVECTOR_ZERO_EXTEND :
  case kind::BITVECTOR_SIGN_EXTEND : {
    printOperatorParametric(term, os, map);
    return;
  }
  case kind::BITVECTOR_BITOF : {
    printBitOf(term, os, map);
    return;
  }

  case kind::VARIABLE: {
    os << "(a_var_bv " << utils::getSize(term)<< " " << ProofManager::sanitize(term) << ")";
    return;
  }

  case kind::SKOLEM: {

    // TODO: we need to distinguish between "real" skolems (e.g. from array) and "fake" skolems,
    // like ITE terms. Is there a more elegant way?

    if (ProofManager::getSkolemizationManager()->isSkolem(term)) {
      os << ProofManager::sanitize(term);
    } else {
      os << "(a_var_bv " << utils::getSize(term)<< " " << ProofManager::sanitize(term) << ")";
    }
    return;
  }

  default:
    Unreachable();
  }
}

<<<<<<< HEAD
void LFSCBitVectorProof::printBitOf(Expr term, std::ostream& os, const LetMap& map) {
=======
void LFSCBitVectorProof::printBitOf(Expr term, std::ostream& os, const ProofLetMap& map) {
>>>>>>> a58abbe7
  Assert (term.getKind() == kind::BITVECTOR_BITOF);
  unsigned bit = term.getOperator().getConst<BitVectorBitOf>().bitIndex;
  Expr var = term[0];

  Debug("pf::bv") << "LFSCBitVectorProof::printBitOf( " << term << " ), "
                  << "bit = " << bit
                  << ", var = " << var << std::endl;

  os << "(bitof ";
<<<<<<< HEAD
  if (var.getKind() == kind::VARIABLE || var.getKind() == kind::SKOLEM) {
    // If var is "simple", we can just sanitize and print
    os << ProofManager::sanitize(var);
  } else {
    // If var is "complex", it can belong to another theory. Therefore, dispatch again.
    d_proofEngine->printBoundTerm(var, os, map);
  }

=======
  os << d_exprToVariableName[var];
>>>>>>> a58abbe7
  os << " " << bit << ")";
}

void LFSCBitVectorProof::printConstant(Expr term, std::ostream& os) {
  Assert (term.isConst());
  os <<"(a_bv " << utils::getSize(term)<<" ";
  std::ostringstream paren;
  int size = utils::getSize(term);
  for (int i = size - 1; i >= 0; --i) {
    os << "(bvc ";
    os << (utils::getBit(term, i) ? "b1" : "b0") <<" ";
    paren << ")";
  }
  os << " bvn)";
  os << paren.str();
}

void LFSCBitVectorProof::printOperatorNary(Expr term, std::ostream& os, const ProofLetMap& map) {
  std::string op = utils::toLFSCKind(term.getKind());
  std::ostringstream paren;
  std::string holes = term.getKind() == kind::BITVECTOR_CONCAT ? "_ _ " : "";
  unsigned size = term.getKind() == kind::BITVECTOR_CONCAT? utils::getSize(term) :
                                                            utils::getSize(term[0]); // cause of COMP

  for (unsigned i = 0; i < term.getNumChildren() - 1; ++i) {
    os <<"("<< op <<" " <<  size <<" " << holes;
  }
  d_proofEngine->printBoundTerm(term[0], os, map);
  os <<" ";
  for (unsigned i = 1; i < term.getNumChildren(); ++i) {
    d_proofEngine->printBoundTerm(term[i], os, map);
    os << ")";
  }
}

void LFSCBitVectorProof::printOperatorUnary(Expr term, std::ostream& os, const ProofLetMap& map) {
  os <<"(";
  os << utils::toLFSCKind(term.getKind()) << " " << utils::getSize(term) <<" ";
  os << " ";
  d_proofEngine->printBoundTerm(term[0], os, map);
  os <<")";
}

void LFSCBitVectorProof::printPredicate(Expr term, std::ostream& os, const ProofLetMap& map) {
  os <<"(";
  os << utils::toLFSCKind(term.getKind()) << " " << utils::getSize(term[0]) <<" ";
  os << " ";
  d_proofEngine->printBoundTerm(term[0], os, map);
  os << " ";
  d_proofEngine->printBoundTerm(term[1], os, map);
  os <<")";
}

void LFSCBitVectorProof::printOperatorParametric(Expr term, std::ostream& os, const ProofLetMap& map) {
  os <<"(";
  os << utils::toLFSCKind(term.getKind()) << " " << utils::getSize(term) <<" ";
  os <<" ";
  if (term.getKind() == kind::BITVECTOR_REPEAT) {
    unsigned amount = term.getOperator().getConst<BitVectorRepeat>().repeatAmount;
    os << amount <<" _ ";
  }
  if (term.getKind() == kind::BITVECTOR_SIGN_EXTEND) {
    unsigned amount = term.getOperator().getConst<BitVectorSignExtend>().signExtendAmount;
    os << amount <<" _ ";
  }

  if (term.getKind() == kind::BITVECTOR_ZERO_EXTEND) {
    unsigned amount = term.getOperator().getConst<BitVectorZeroExtend>().zeroExtendAmount;
    os << amount<<" _ ";
  }
  if (term.getKind() == kind::BITVECTOR_EXTRACT) {
    unsigned low = utils::getExtractLow(term);
    unsigned high = utils::getExtractHigh(term);
    os << high <<" " << low << " " << utils::getSize(term[0]);
  }
  os <<" ";
  Assert (term.getNumChildren() == 1);
  d_proofEngine->printBoundTerm(term[0], os, map);
  os <<")";
}

void LFSCBitVectorProof::printOwnedSort(Type type, std::ostream& os) {
  Debug("pf::bv") << std::endl << "(pf::bv) LFSCBitVectorProof::printOwnedSort( " << type << " )" << std::endl;
<<<<<<< HEAD

=======
>>>>>>> a58abbe7
  Assert (type.isBitVector());
  unsigned width = utils::getSize(type);
  os << "(BitVec "<<width<<")";
}

void LFSCBitVectorProof::printTheoryLemmaProof(std::vector<Expr>& lemma, std::ostream& os, std::ostream& paren, const ProofLetMap& map) {
  Debug("pf::bv") << "(pf::bv) LFSCBitVectorProof::printTheoryLemmaProof called" << std::endl;
  Expr conflict = utils::mkSortedExpr(kind::OR, lemma);
  Debug("pf::bv") << "\tconflict = " << conflict << std::endl;

  if (d_bbConflictMap.find(conflict) != d_bbConflictMap.end()) {
    std::ostringstream lemma_paren;
    for (unsigned i = 0; i < lemma.size(); ++i) {
      Expr lit = lemma[i];

      if (lit.getKind() == kind::NOT) {
        os << "(intro_assump_t _ _ _ ";
      } else {
        os << "(intro_assump_f _ _ _ ";
      }
      lemma_paren <<")";
      // print corresponding literal in main sat solver
      ProofManager* pm = ProofManager::currentPM();
      CnfProof* cnf = pm->getCnfProof();
      prop::SatLiteral main_lit = cnf->getLiteral(lit);
      os << pm->getLitName(main_lit);
      os <<" ";
      // print corresponding literal in bv sat solver
      prop::SatVariable bb_var = d_cnfProof->getLiteral(lit).getSatVariable();
      os << pm->getAtomName(bb_var, "bb");
      os <<"(\\ unit"<<bb_var<<"\n";
      lemma_paren <<")";
    }
    Expr lem = utils::mkOr(lemma);
    Assert (d_bbConflictMap.find(lem) != d_bbConflictMap.end());
    ClauseId lemma_id = d_bbConflictMap[lem];
    d_resolutionProof->printAssumptionsResolution(lemma_id, os, lemma_paren);
    os <<lemma_paren.str();
  } else {
<<<<<<< HEAD
    Unreachable(); // If we were to reach here, we would crash because BV replay is currently not supported
                   // in TheoryProof::printTheoryLemmaProof()

    Debug("pf::bv") << std::endl << "; Print non-bitblast theory conflict " << conflict << std::endl;
    BitVectorProof::printTheoryLemmaProof( lemma, os, paren );
=======

    Debug("pf::bv") << "Found a non-recorded conflict. Looking for a matching sub-conflict..."
                    << std::endl;

    bool matching;

    ExprToClauseId::const_iterator it;
    unsigned i = 0;
    for (it = d_bbConflictMap.begin(); it != d_bbConflictMap.end(); ++it) {
      // Our conflict is sorted, and the records are also sorted.
      ++i;
      Expr possibleMatch = it->first;

      if (possibleMatch.getKind() != kind::OR) {
        // This is a single-node conflict. If this node is in the conflict we're trying to prove,
        // we have a match.
        matching = false;

        for (unsigned k = 0; k < conflict.getNumChildren(); ++k) {
          if (conflict[k] == possibleMatch) {
            matching = true;
            break;
          }
        }
      } else {
        if (possibleMatch.getNumChildren() > conflict.getNumChildren())
          continue;

        unsigned k = 0;

        matching = true;
        for (unsigned j = 0; j < possibleMatch.getNumChildren(); ++j) {
          // j is the index in possibleMatch
          // k is the index in conflict
          while (k < conflict.getNumChildren() && conflict[k] != possibleMatch[j]) {
            ++k;
          }
          if (k == conflict.getNumChildren()) {
            // We couldn't find a match for possibleMatch[j], so not a match
            matching = false;
            break;
          }
        }
      }

      if (matching) {
        Debug("pf::bv") << "Found a match with conflict #" << i << ": " << std::endl << possibleMatch << std::endl;
        // The rest is just a copy of the usual handling, if a precise match is found.
        // We only use the literals that appear in the matching conflict, though, and not in the
        // original lemma - as these may not have even been bit blasted!
        std::ostringstream lemma_paren;

        if (possibleMatch.getKind() == kind::OR) {
          for (unsigned i = 0; i < possibleMatch.getNumChildren(); ++i) {
            Expr lit = possibleMatch[i];

            if (lit.getKind() == kind::NOT) {
              os << "(intro_assump_t _ _ _ ";
            } else {
              os << "(intro_assump_f _ _ _ ";
            }
            lemma_paren <<")";
            // print corresponding literal in main sat solver
            ProofManager* pm = ProofManager::currentPM();
            CnfProof* cnf = pm->getCnfProof();
            prop::SatLiteral main_lit = cnf->getLiteral(lit);
            os << pm->getLitName(main_lit);
            os <<" ";
            // print corresponding literal in bv sat solver
            prop::SatVariable bb_var = d_cnfProof->getLiteral(lit).getSatVariable();
            os << pm->getAtomName(bb_var, "bb");
            os <<"(\\ unit"<<bb_var<<"\n";
            lemma_paren <<")";
          }
        } else {
          // The conflict only consists of one node, either positive or negative.
          Expr lit = possibleMatch;
          if (lit.getKind() == kind::NOT) {
            os << "(intro_assump_t _ _ _ ";
          } else {
            os << "(intro_assump_f _ _ _ ";
          }
          lemma_paren <<")";
          // print corresponding literal in main sat solver
          ProofManager* pm = ProofManager::currentPM();
          CnfProof* cnf = pm->getCnfProof();
          prop::SatLiteral main_lit = cnf->getLiteral(lit);
          os << pm->getLitName(main_lit);
          os <<" ";
          // print corresponding literal in bv sat solver
          prop::SatVariable bb_var = d_cnfProof->getLiteral(lit).getSatVariable();
          os << pm->getAtomName(bb_var, "bb");
          os <<"(\\ unit"<<bb_var<<"\n";
          lemma_paren <<")";
        }

        ClauseId lemma_id = it->second;
        d_resolutionProof->printAssumptionsResolution(lemma_id, os, lemma_paren);
        os <<lemma_paren.str();

        return;
      }
    }

    // We failed to find a matching sub conflict. The last hope is that the
    // conflict has a FALSE assertion in it; this can happen in some corner cases,
    // where the FALSE is the result of a rewrite.

    for (unsigned i = 0; i < lemma.size(); ++i) {
      if (lemma[i].getKind() == kind::NOT && lemma[i][0] == utils::mkFalse()) {
        Debug("pf::bv") << "Lemma has a (not false) literal" << std::endl;
        os << "(clausify_false ";
        os << ProofManager::getLitName(lemma[i]);
        os << ")";
        return;
      }
    }

    Debug("pf::bv") << "Failed to find a matching sub-conflict..." << std::endl
                    << "Dumping existing conflicts:" << std::endl;

    i = 0;
    for (it = d_bbConflictMap.begin(); it != d_bbConflictMap.end(); ++it) {
      ++i;
      Debug("pf::bv") << "\tConflict #" << i << ": " << it->first << std::endl;
    }

    Unreachable();
>>>>>>> a58abbe7
  }
}

void LFSCBitVectorProof::printSortDeclarations(std::ostream& os, std::ostream& paren) {
  // Nothing to do here at this point.
}

void LFSCBitVectorProof::printTermDeclarations(std::ostream& os, std::ostream& paren) {
  ExprSet::const_iterator it = d_declarations.begin();
  ExprSet::const_iterator end = d_declarations.end();
  for (; it != end; ++it) {
    if ((it->isVariable() || it->isConst()) && !ProofManager::getSkolemizationManager()->isSkolem(*it)) {
      d_exprToVariableName[*it] = ProofManager::sanitize(*it);
    } else {
      std::string newAlias = assignAlias(*it);
      d_exprToVariableName[*it] = newAlias;
    }

    os << "(% " << d_exprToVariableName[*it] <<" var_bv" << "\n";
    paren <<")";
  }
}

void LFSCBitVectorProof::printDeferredDeclarations(std::ostream& os, std::ostream& paren) {
  // Nothing to do here at this point.
}
<<<<<<< HEAD
=======

void LFSCBitVectorProof::printAliasingDeclarations(std::ostream& os, std::ostream& paren) {
  // Print "trust" statements to bind complex bv variables to their associated terms

  ExprToString::const_iterator it = d_assignedAliases.begin();
  ExprToString::const_iterator end = d_assignedAliases.end();

  for (; it != end; ++it) {
    Debug("pf::bv") << "Printing aliasing declaration for: " << *it << std::endl;
    std::stringstream declaration;
    declaration << ".fbvd" << d_aliasToBindDeclaration.size();
    d_aliasToBindDeclaration[it->second] = declaration.str();

    os << "(th_let_pf _ ";

    os << "(trust_f ";
    os << "(= (BitVec " << utils::getSize(it->first) << ") ";
    os << "(a_var_bv " << utils::getSize(it->first) << " " << it->second << ") ";
    ProofLetMap emptyMap;
    d_proofEngine->printBoundTerm(it->first, os, emptyMap);
    os << ")) ";
    os << "(\\ "<< d_aliasToBindDeclaration[it->second] << "\n";
    paren << "))";
  }

  os << "\n";
}
>>>>>>> a58abbe7

void LFSCBitVectorProof::printTermBitblasting(Expr term, std::ostream& os) {
  // TODO: once we have the operator elimination rules remove those that we
  // eliminated
  Assert (term.getType().isBitVector());
  Kind kind = term.getKind();

  if (Theory::isLeafOf(term, theory::THEORY_BV) && !term.isConst()) {
    // A term is a leaf if it has no children, or if it belongs to another theory
    os << "(bv_bbl_var " << utils::getSize(term) << " " << d_exprToVariableName[term];
    os << " _)";
    return;
  }

  switch(kind) {
  case kind::CONST_BITVECTOR : {
    os << "(bv_bbl_const "<< utils::getSize(term) <<" _ ";
    std::ostringstream paren;
    int size = utils::getSize(term);
    for (int i = size - 1; i>= 0; --i) {
      os << "(bvc ";
      os << (utils::getBit(term, i) ? "b1" : "b0") <<" ";
      paren << ")";
    }
    os << " bvn)";
    os << paren.str();
    return;
  }
  case kind::BITVECTOR_AND :
  case kind::BITVECTOR_OR :
  case kind::BITVECTOR_XOR :
  case kind::BITVECTOR_NAND :
  case kind::BITVECTOR_NOR :
  case kind::BITVECTOR_XNOR :
  case kind::BITVECTOR_COMP :
  case kind::BITVECTOR_MULT :
  case kind::BITVECTOR_PLUS :
  case kind::BITVECTOR_SUB :
  case kind::BITVECTOR_CONCAT : {
    Debug("pf::bv") << "Bitblasing kind = " << kind << std::endl;

    for (int i = term.getNumChildren() - 1; i > 0; --i) {
      os <<"(bv_bbl_"<< utils::toLFSCKind(kind);

      if (kind == kind::BITVECTOR_CONCAT) {
        os << " " << utils::getSize(term) << " _";
      }
      os << " _ _ _ _ _ _ ";
    }
<<<<<<< HEAD
    os << getBBTermName(term[0]) <<" ";
=======

    os << getBBTermName(term[0]) << " ";
>>>>>>> a58abbe7

    for (unsigned i = 1; i < term.getNumChildren(); ++i) {
      os << getBBTermName(term[i]);
      os << ") ";
    }
    return;
  }

  case kind::BITVECTOR_NEG :
  case kind::BITVECTOR_NOT :
  case kind::BITVECTOR_ROTATE_LEFT :
  case kind::BITVECTOR_ROTATE_RIGHT : {
    os << "(bv_bbl_"<<utils::toLFSCKind(kind);
    os << " _ _ _ _ ";
    os << getBBTermName(term[0]);
    os << ")";
    return;
  }
  case kind::BITVECTOR_EXTRACT : {
    os <<"(bv_bbl_"<<utils::toLFSCKind(kind);

    os << " " << utils::getSize(term) << " ";
    os << utils::getExtractHigh(term) << " ";
    os << utils::getExtractLow(term) << " ";
    os << " _ _ _ _ ";

    os << getBBTermName(term[0]);
    os <<")";
    return;
  }
  case kind::BITVECTOR_REPEAT :
  case kind::BITVECTOR_ZERO_EXTEND :
  case kind::BITVECTOR_SIGN_EXTEND : {
    os << "(bv_bbl_" << utils::toLFSCKind(kind) << " ";
    os << utils::getSize(term) << " ";
    if (term.getKind() == kind::BITVECTOR_REPEAT) {
      unsigned amount = term.getOperator().getConst<BitVectorRepeat>().repeatAmount;
      os << amount;
    }
    if (term.getKind() == kind::BITVECTOR_SIGN_EXTEND) {
      unsigned amount = term.getOperator().getConst<BitVectorSignExtend>().signExtendAmount;
      os << amount;
    }

    if (term.getKind() == kind::BITVECTOR_ZERO_EXTEND) {
      unsigned amount = term.getOperator().getConst<BitVectorZeroExtend>().zeroExtendAmount;
      os << amount;
    }

    os <<" _ _ _ _ ";
    os << getBBTermName(term[0]);
    os <<")";
    return;
  }
  case kind::BITVECTOR_UDIV :
  case kind::BITVECTOR_UREM :
  case kind::BITVECTOR_UDIV_TOTAL :
  case kind::BITVECTOR_UREM_TOTAL :
  case kind::BITVECTOR_SDIV :
  case kind::BITVECTOR_SREM :
  case kind::BITVECTOR_SMOD :
  case kind::BITVECTOR_SHL :
  case kind::BITVECTOR_LSHR :
  case kind::BITVECTOR_ASHR : {
 	// these are terms for which bit-blasting is not supported yet
    std::ostringstream paren;
    os <<"(trust_bblast_term _ ";
    paren <<")";
    d_proofEngine->printLetTerm(term, os);
    os <<" ";
    std::vector<Node> bits;
    d_bitblaster->bbTerm(term, bits);

    for (int i = utils::getSize(term) - 1; i >= 0; --i) {
      os << "(bbltc ";
      d_proofEngine->printLetTerm((bits[i]).toExpr(), os);
      paren << ")";
    }
    os << "bbltn" << paren.str();
    return;
  }

  default:
    Unreachable("LFSCBitVectorProof Unknown operator");
  }
}

void LFSCBitVectorProof::printAtomBitblasting(Expr atom, std::ostream& os, bool swap) {
  Kind kind = atom.getKind();
  switch(kind) {
  case kind::BITVECTOR_ULT :
  case kind::BITVECTOR_ULE :
  case kind::BITVECTOR_UGT :
  case kind::BITVECTOR_UGE :
  case kind::BITVECTOR_SLT :
  case kind::BITVECTOR_SLE :
  case kind::BITVECTOR_SGT :
  case kind::BITVECTOR_SGE :
  case kind::EQUAL: {
    Debug("pf::bv") << "Bitblasing kind = " << kind << std::endl;

    os << "(bv_bbl_" << utils::toLFSCKind(atom.getKind());

    if (swap) {os << "_swap";}

    os << " _ _ _ _ _ _ ";
    os << getBBTermName(atom[0]);
    os << " ";
    os << getBBTermName(atom[1]);
    os << ")";

    return;
  }
  default:
    Unreachable("LFSCBitVectorProof Unknown atom kind");
  }
}

void LFSCBitVectorProof::printAtomBitblastingToFalse(Expr atom, std::ostream& os) {
  Assert(atom.getKind() == kind::EQUAL);

  os << "(bv_bbl_=_false";
  os << " _ _ _ _ _ _ ";
  os << getBBTermName(atom[0]);

  os << " ";

  os << getBBTermName(atom[1]);

  os << ")";
}

void LFSCBitVectorProof::printBitblasting(std::ostream& os, std::ostream& paren) {
  // bit-blast terms
  {
    Debug("pf::bv") << "LFSCBitVectorProof::printBitblasting: the bitblasted terms are: " << std::endl;
    std::vector<Expr>::const_iterator it = d_bbTerms.begin();
    std::vector<Expr>::const_iterator end = d_bbTerms.end();

    Assert(options::bitblastMode() != theory::bv::BITBLAST_MODE_EAGER);

    for (; it != end; ++it) {
      if (d_usedBB.find(*it) == d_usedBB.end()) {
        Debug("pf::bv") << "\t" << *it << "\t(UNUSED)" << std::endl;
      } else {
        Debug("pf::bv") << "\t" << *it << std::endl;
      }
    }

    Debug("pf::bv") << std::endl;
  }

  std::vector<Expr>::const_iterator it = d_bbTerms.begin();
  std::vector<Expr>::const_iterator end = d_bbTerms.end();
  for (; it != end; ++it) {
    if (d_usedBB.find(*it) == d_usedBB.end() &&
        options::bitblastMode() != theory::bv::BITBLAST_MODE_EAGER)
      continue;

    // Is this term has an alias, we inject it through the decl_bblast statement
    if (hasAlias(*it)) {
      os << "(decl_bblast_with_alias _ _ _ _ ";
      printTermBitblasting(*it, os);
      os << " " << d_aliasToBindDeclaration[d_assignedAliases[*it]] << " ";
      os << "(\\ "<< getBBTermName(*it);
      os << "\n";
      paren <<"))";
    } else {
      os << "(decl_bblast _ _ _ ";
      printTermBitblasting(*it, os);
      os << "(\\ "<< getBBTermName(*it);
      os << "\n";
      paren <<"))";
    }
  }
  // bit-blast atoms
  ExprToExpr::const_iterator ait = d_bbAtoms.begin();
  ExprToExpr::const_iterator aend = d_bbAtoms.end();
  for (; ait != aend; ++ait) {
    if (d_usedBB.find(ait->first) == d_usedBB.end() &&
        options::bitblastMode() != theory::bv::BITBLAST_MODE_EAGER)
      continue;

    os << "(th_let_pf _ ";
    if (ait->first.getKind() == kind::CONST_BOOLEAN) {
      bool val = ait->first.getConst<bool>();
      os << "(iff_symm " << (val ? "true" : "false" ) << ")";
    } else {
      Assert(ait->first == ait->second[0]);

      bool swap = false;
      if (ait->first.getKind() == kind::EQUAL) {
        Expr bitwiseEquivalence = ait->second[1];
        if ((bitwiseEquivalence.getKind() == kind::CONST_BOOLEAN) && !bitwiseEquivalence.getConst<bool>()) {
          printAtomBitblastingToFalse(ait->first, os);
        } else {
          if (bitwiseEquivalence.getKind() != kind::AND) {
            // Just one bit
            if (bitwiseEquivalence.getNumChildren() > 0 && bitwiseEquivalence[0].getKind() == kind::BITVECTOR_BITOF) {
              swap = (ait->first[1] == bitwiseEquivalence[0][0]);
            }
          } else {
            // Multiple bits
            if (bitwiseEquivalence[0].getNumChildren() > 0 &&
                bitwiseEquivalence[0][0].getKind() == kind::BITVECTOR_BITOF) {
              swap = (ait->first[1] == bitwiseEquivalence[0][0][0]);
            } else if (bitwiseEquivalence[0].getNumChildren() > 0 &&
                       bitwiseEquivalence[0][1].getKind() == kind::BITVECTOR_BITOF) {
              swap = (ait->first[0] == bitwiseEquivalence[0][1][0]);
            }
          }

          printAtomBitblasting(ait->first, os, swap);
        }
      } else {
        printAtomBitblasting(ait->first, os, swap);
      }
    }

    os <<"(\\ " << ProofManager::getPreprocessedAssertionName(ait->second) <<"\n";
    paren <<"))";
  }
}

void LFSCBitVectorProof::calculateAtomsInBitblastingProof() {
  // Collect the input clauses used
  IdToSatClause used_lemmas;
  IdToSatClause used_inputs;
  d_resolutionProof->collectClausesUsed(used_inputs, used_lemmas);
  d_cnfProof->collectAtomsForClauses(used_inputs, d_atomsInBitblastingProof);
  Assert(used_lemmas.empty());
}

const std::set<Node>* LFSCBitVectorProof::getAtomsInBitblastingProof() {
  return &d_atomsInBitblastingProof;
}

void LFSCBitVectorProof::printResolutionProof(std::ostream& os,
                                              std::ostream& paren,
                                              ProofLetMap& letMap) {
  // print mapping between theory atoms and internal SAT variables
  os << std::endl << ";; BB atom mapping\n" << std::endl;

  std::set<Node>::iterator atomIt;
  Debug("pf::bv") << std::endl << "BV Dumping atoms from inputs: " << std::endl << std::endl;
  for (atomIt = d_atomsInBitblastingProof.begin(); atomIt != d_atomsInBitblastingProof.end(); ++atomIt) {
    Debug("pf::bv") << "\tAtom: " << *atomIt << std::endl;
  }
  Debug("pf::bv") << std::endl;

  // first print bit-blasting
  printBitblasting(os, paren);

  // print CNF conversion proof for bit-blasted facts
  IdToSatClause used_lemmas;
  IdToSatClause used_inputs;
  d_resolutionProof->collectClausesUsed(used_inputs, used_lemmas);

  d_cnfProof->printAtomMapping(d_atomsInBitblastingProof, os, paren, letMap);
  os << std::endl << ";; Bit-blasting definitional clauses \n" << std::endl;
  for (IdToSatClause::iterator it = used_inputs.begin();
       it != used_inputs.end(); ++it) {
    d_cnfProof->printCnfProofForClause(it->first, it->second, os, paren);
  }

  os << std::endl << " ;; Bit-blasting learned clauses \n" << std::endl;
  d_resolutionProof->printResolutions(os, paren);
}

std::string LFSCBitVectorProof::assignAlias(Expr expr) {
  Assert(d_exprToVariableName.find(expr) == d_exprToVariableName.end());

  std::stringstream ss;
  ss << "fbv" << d_assignedAliases.size();
  Debug("pf::bv") << "assignAlias( " << expr << ") = " << ss.str() << std::endl;
  d_assignedAliases[expr] = ss.str();
  return ss.str();
}

bool LFSCBitVectorProof::hasAlias(Expr expr) {
  return d_assignedAliases.find(expr) != d_assignedAliases.end();
}

void LFSCBitVectorProof::printConstantDisequalityProof(std::ostream& os, Expr c1, Expr c2) {
  Assert (c1.isConst());
  Assert (c2.isConst());
  Assert (utils::getSize(c1) == utils::getSize(c2));

  os << "(bv_disequal_constants " << utils::getSize(c1) << " ";

  std::ostringstream paren;

  for (int i = utils::getSize(c1) - 1; i >= 0; --i) {
    os << "(bvc ";
    os << (utils::getBit(c1, i) ? "b1" : "b0") << " ";
    paren << ")";
  }
  os << "bvn";
  os << paren.str();

  os << " ";

  for (int i = utils::getSize(c2) - 1; i >= 0; --i) {
    os << "(bvc ";
    os << (utils::getBit(c2, i) ? "b1" : "b0") << " ";

  }
  os << "bvn";
  os << paren.str();

  os << ")";
}

void LFSCBitVectorProof::printRewriteProof(std::ostream& os, const Node &n1, const Node &n2) {
  ProofLetMap emptyMap;
  os << "(rr_bv_default ";
  d_proofEngine->printBoundTerm(n2.toExpr(), os, emptyMap);
  os << " ";
  d_proofEngine->printBoundTerm(n1.toExpr(), os, emptyMap);
  os << ")";
}

} /* namespace CVC4 */<|MERGE_RESOLUTION|>--- conflicted
+++ resolved
@@ -15,17 +15,11 @@
 
 **/
 
-<<<<<<< HEAD
-#include "proof/bitvector_proof.h"
-#include "options/bv_options.h"
-#include "proof/clause_id.h"
-=======
 #include "options/bv_options.h"
 #include "proof/array_proof.h"
 #include "proof/bitvector_proof.h"
 #include "proof/clause_id.h"
 #include "proof/proof_output_channel.h"
->>>>>>> a58abbe7
 #include "proof/proof_utils.h"
 #include "proof/sat_proof_implementation.h"
 #include "prop/bvminisat/bvminisat.h"
@@ -182,11 +176,7 @@
   ClauseId clause_id = d_resolutionProof->registerAssumptionConflict(confl);
   d_bbConflictMap[conflict] = clause_id;
   d_resolutionProof->endResChain(clause_id);
-<<<<<<< HEAD
-  Debug("pf::bv") << "BitVectorProof::endBVConflict id"<<clause_id<< " => " << conflict << "\n";
-=======
   Debug("pf::bv") << "BitVectorProof::endBVConflict id" <<clause_id<< " => " << conflict << "\n";
->>>>>>> a58abbe7
   d_isAssumptionConflict = false;
 }
 
@@ -200,20 +190,6 @@
 
   for (unsigned i = 0; i < conflicts.size(); ++i) {
     Expr confl = conflicts[i];
-<<<<<<< HEAD
-    Debug("pf::bv") << "Finalize conflict " << confl << std::endl;
-    //Assert (d_bbConflictMap.find(confl) != d_bbConflictMap.end());
-    if(d_bbConflictMap.find(confl) != d_bbConflictMap.end()){
-      ClauseId id = d_bbConflictMap[confl];
-      d_resolutionProof->collectClauses(id);
-    }else{
-      Debug("pf::bv") << "Do not collect clauses for " << confl << std::endl;
-    }
-  }
-}
-
-void LFSCBitVectorProof::printOwnedTerm(Expr term, std::ostream& os, const LetMap& map) {
-=======
     Debug("pf::bv") << "Finalize conflict #" << i << ": " << confl << std::endl;
 
     // Special case: if the conflict has a (true) or a (not false) in it, it is trivial...
@@ -298,7 +274,6 @@
 }
 
 void LFSCBitVectorProof::printOwnedTerm(Expr term, std::ostream& os, const ProofLetMap& map) {
->>>>>>> a58abbe7
   Debug("pf::bv") << std::endl << "(pf::bv) LFSCBitVectorProof::printOwnedTerm( " << term << " ), theory is: "
                   << Theory::theoryOf(term) << std::endl;
 
@@ -393,11 +368,7 @@
   }
 }
 
-<<<<<<< HEAD
-void LFSCBitVectorProof::printBitOf(Expr term, std::ostream& os, const LetMap& map) {
-=======
 void LFSCBitVectorProof::printBitOf(Expr term, std::ostream& os, const ProofLetMap& map) {
->>>>>>> a58abbe7
   Assert (term.getKind() == kind::BITVECTOR_BITOF);
   unsigned bit = term.getOperator().getConst<BitVectorBitOf>().bitIndex;
   Expr var = term[0];
@@ -407,18 +378,7 @@
                   << ", var = " << var << std::endl;
 
   os << "(bitof ";
-<<<<<<< HEAD
-  if (var.getKind() == kind::VARIABLE || var.getKind() == kind::SKOLEM) {
-    // If var is "simple", we can just sanitize and print
-    os << ProofManager::sanitize(var);
-  } else {
-    // If var is "complex", it can belong to another theory. Therefore, dispatch again.
-    d_proofEngine->printBoundTerm(var, os, map);
-  }
-
-=======
   os << d_exprToVariableName[var];
->>>>>>> a58abbe7
   os << " " << bit << ")";
 }
 
@@ -502,10 +462,6 @@
 
 void LFSCBitVectorProof::printOwnedSort(Type type, std::ostream& os) {
   Debug("pf::bv") << std::endl << "(pf::bv) LFSCBitVectorProof::printOwnedSort( " << type << " )" << std::endl;
-<<<<<<< HEAD
-
-=======
->>>>>>> a58abbe7
   Assert (type.isBitVector());
   unsigned width = utils::getSize(type);
   os << "(BitVec "<<width<<")";
@@ -545,13 +501,6 @@
     d_resolutionProof->printAssumptionsResolution(lemma_id, os, lemma_paren);
     os <<lemma_paren.str();
   } else {
-<<<<<<< HEAD
-    Unreachable(); // If we were to reach here, we would crash because BV replay is currently not supported
-                   // in TheoryProof::printTheoryLemmaProof()
-
-    Debug("pf::bv") << std::endl << "; Print non-bitblast theory conflict " << conflict << std::endl;
-    BitVectorProof::printTheoryLemmaProof( lemma, os, paren );
-=======
 
     Debug("pf::bv") << "Found a non-recorded conflict. Looking for a matching sub-conflict..."
                     << std::endl;
@@ -680,7 +629,6 @@
     }
 
     Unreachable();
->>>>>>> a58abbe7
   }
 }
 
@@ -707,8 +655,6 @@
 void LFSCBitVectorProof::printDeferredDeclarations(std::ostream& os, std::ostream& paren) {
   // Nothing to do here at this point.
 }
-<<<<<<< HEAD
-=======
 
 void LFSCBitVectorProof::printAliasingDeclarations(std::ostream& os, std::ostream& paren) {
   // Print "trust" statements to bind complex bv variables to their associated terms
@@ -736,7 +682,6 @@
 
   os << "\n";
 }
->>>>>>> a58abbe7
 
 void LFSCBitVectorProof::printTermBitblasting(Expr term, std::ostream& os) {
   // TODO: once we have the operator elimination rules remove those that we
@@ -786,12 +731,8 @@
       }
       os << " _ _ _ _ _ _ ";
     }
-<<<<<<< HEAD
-    os << getBBTermName(term[0]) <<" ";
-=======
 
     os << getBBTermName(term[0]) << " ";
->>>>>>> a58abbe7
 
     for (unsigned i = 1; i < term.getNumChildren(); ++i) {
       os << getBBTermName(term[i]);
@@ -856,7 +797,7 @@
   case kind::BITVECTOR_SHL :
   case kind::BITVECTOR_LSHR :
   case kind::BITVECTOR_ASHR : {
- 	// these are terms for which bit-blasting is not supported yet
+        // these are terms for which bit-blasting is not supported yet
     std::ostringstream paren;
     os <<"(trust_bblast_term _ ";
     paren <<")";
